from .api import (  # noqa: F401
    DIM_ALLELE,
    DIM_PLOIDY,
    DIM_SAMPLE,
    DIM_VARIANT,
    create_genotype_call_dataset,
)
<<<<<<< HEAD
from .stats.aggregation import allele_count
=======
from .stats.association import gwas_linear_regression
>>>>>>> 81b5d2a2

__all__ = [
    "DIM_ALLELE",
    "DIM_PLOIDY",
    "DIM_SAMPLE",
    "DIM_VARIANT",
    "create_genotype_call_dataset",
<<<<<<< HEAD
    "allele_count",
=======
    "gwas_linear_regression",
>>>>>>> 81b5d2a2
]<|MERGE_RESOLUTION|>--- conflicted
+++ resolved
@@ -5,11 +5,8 @@
     DIM_VARIANT,
     create_genotype_call_dataset,
 )
-<<<<<<< HEAD
 from .stats.aggregation import allele_count
-=======
 from .stats.association import gwas_linear_regression
->>>>>>> 81b5d2a2
 
 __all__ = [
     "DIM_ALLELE",
@@ -17,9 +14,6 @@
     "DIM_SAMPLE",
     "DIM_VARIANT",
     "create_genotype_call_dataset",
-<<<<<<< HEAD
     "allele_count",
-=======
     "gwas_linear_regression",
->>>>>>> 81b5d2a2
 ]